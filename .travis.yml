# We will use docker to set up out environment, so don't use any particular
# language in Travis itself
language: generic

# Enable docker
sudo: required
services:
    - docker

# Disable automatic submodule fetching (it's done recursively)
git:
    submodules: false

# Do a shallow submodule fetch
before_install: git submodule update --init

env:
    global:
        # Make sure beaver is in the PATH
        - PATH="$(git config -f .gitmodules submodule.beaver.path)/bin:$PATH"
    matrix:
        - DMD=1.081.1 DIST=xenial F=production AFTER_SCRIPT=1
        - DMD=1.081.1 DIST=xenial F=devel
        - DMD=1.081.1 DIST=xenial F=production DFLAGS=-release
        - DMD=2.070.2.s12 DIST=xenial F=production
        - DMD=2.070.2.s12 DIST=xenial F=devel
        - DMD=2.071.2.s1 DIST=xenial F=production
        - DMD=2.071.2.s1 DIST=xenial F=devel

install: beaver dlang install

<<<<<<< HEAD
script: BEAVER_DOCKER_VARS="AFTER_SCRIPT DFLAGS" beaver dlang make
=======
script: BEAVER_DOCKER_VARS="F AFTER_SCRIPT" beaver dlang make
>>>>>>> 1cd82431

after_success:
    - test "$AFTER_SCRIPT" = "1" && beaver run ci/codecov.sh
    - test "$AFTER_SCRIPT" = "1" &&
        BEAVER_DOCKER_VARS="OCEAN_D2_USER OCEAN_D2_PASS"
        beaver run ci/d2tags.sh<|MERGE_RESOLUTION|>--- conflicted
+++ resolved
@@ -29,11 +29,7 @@
 
 install: beaver dlang install
 
-<<<<<<< HEAD
-script: BEAVER_DOCKER_VARS="AFTER_SCRIPT DFLAGS" beaver dlang make
-=======
-script: BEAVER_DOCKER_VARS="F AFTER_SCRIPT" beaver dlang make
->>>>>>> 1cd82431
+script: BEAVER_DOCKER_VARS="F AFTER_SCRIPT DFLAGS" beaver dlang make
 
 after_success:
     - test "$AFTER_SCRIPT" = "1" && beaver run ci/codecov.sh
