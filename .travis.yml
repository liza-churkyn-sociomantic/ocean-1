--- conflicted
+++ resolved
@@ -19,28 +19,7 @@
         # Make sure beaver is in the PATH
         - PATH="$(git config -f .gitmodules submodule.beaver.path)/bin:$PATH"
         - DIST=xenial
-<<<<<<< HEAD
-    matrix:
-        - DMD=1.081.* F=production
-        - DMD=1.081.* F=devel
-        - DMD=1.081.* F=production DFLAGS=-release
-        - DMD=1.081.* F=devel DFLAGS=-debug=ISelectClient
-        - DMD=2.070.2.s* F=production
-        - DMD=2.070.2.s* F=devel
-        - DMD=2.071.2.s* F=production
-        - DMD=2.071.2.s* F=devel
-
-# Don't build tags already converted to D2
-if: NOT tag =~ \+d2$
-
-install: beaver dlang install
-
-script: beaver dlang make
-
-after_success: beaver dlang codecov
-=======
         - COV=1
->>>>>>> 73079113
 
 # Basic config is inherited from the global scope
 jobs:
@@ -60,6 +39,8 @@
         - <<: *test-matrix
           env: DMD=1.081.* F=production DFLAGS=-release
         - <<: *test-matrix
+          env: DMD=1.081.* F=production DFLAGS=-debug=ISelectClient
+        - <<: *test-matrix
           env: DMD=1.081.* F=devel
         - <<: *test-matrix
           env: DMD=2.070.2.s* F=production
