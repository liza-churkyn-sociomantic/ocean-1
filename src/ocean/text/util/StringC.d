/*******************************************************************************

    Module for conversion between strings in C and D. Needed for C library
    bindings.

    Usage:

    ---

        mstring text;

        char* cText = StringC.toCString(text);
        mstring text = StringC.toDString(cText);

    ---

    FIXME: the functions here are not memory safe, they need to be re-written to
    accept ref char[].

    Copyright:
        Copyright (c) 2009-2016 Sociomantic Labs GmbH.
        All rights reserved.

    License:
        Boost Software License Version 1.0. See LICENSE_BOOST.txt for details.
        Alternatively, this file may be distributed under the terms of the Tango
        3-Clause BSD License (see LICENSE_BSD.txt for details).

*******************************************************************************/

module ocean.text.util.StringC;


/*******************************************************************************

    Imports

*******************************************************************************/

import ocean.transition;

import ocean.core.Buffer;
import ocean.stdc.string: strlen, wcslen;
import core.stdc.stddef: wchar_t;


/*******************************************************************************

    Class containing the string conversion functions

*******************************************************************************/

class StringC
{
    /***************************************************************************

        Wide character type alias (platform dependent)

     **************************************************************************/

    public alias wchar_t Wchar;

    /***************************************************************************

        Null terminators

     **************************************************************************/

    public const char  Term  = '\0';
    public const Wchar Wterm = '\0';

    deprecated("please use 'toCString' (note uppercase 'S') instead")
    public alias toCString toCstring;

    /***************************************************************************

        Converts str to a C string, that is, if a null terminator is not
        present then it is appended to the original string. A pointer to the
        string is returned.

        Params:
            str = input string

        Returns:
            C compatible (null terminated) string

    ***************************************************************************/

    public static char* toCString ( ref mstring str )
    {
<<<<<<< HEAD
        return typeof(this).toCString(*(cast(Buffer!(char)*)&str));
=======
        if (!str.length || !!str[$ - 1])
        {
            str ~= StringC.Term;
        }

        return str.ptr;
>>>>>>> 159f2c78
    }

    /***************************************************************************

        Converts str to a C string, that is, if a null terminator is not
        present then it is appended to the original string. A pointer to the
        string is returned.

        Params:
            str = input string

        Returns:
            C compatible (null terminated) string

    ***************************************************************************/

    deprecated("Usage of Wchar strings is deprecated.")
    public static Wchar* toCString ( ref Wchar[] str )
    {
        if (!str.length || !!str[$ - 1])
        {
            str ~= StringC.Wterm;
        }

        return str.ptr;
    }

    /***************************************************************************

        Converts str to a C string, that is, if a null terminator is not
        present then it is appended to the original string. A pointer to the
        string is returned.

        Params:
            str = input string buffer

        Returns:
            C compatible (null terminated) string

    ***************************************************************************/

    public static char* toCString ( ref Buffer!(char) str )
    {
        if (str.length && !!*str[str.length - 1])
        {
            str.length = str.length + 1;
            str[str.length - 1] = StringC.Term;
        }

        return str[].ptr;
    }

    /***************************************************************************

        Converts str to a D string: str is sliced from the beginning up to its
        null terminator.

        Params:
            str = C compatible input string (pointer to the first character of
                the null terminated string)

        Returns:
            D compatible (non-null terminated) string

    ***************************************************************************/

    public static Inout!(char)[] toDString ( Inout!(char)* str )
    {
        return str ? str[0 .. strlen(str)] : null;
    }

    /***************************************************************************

        Converts str to a D string: str is sliced from the beginning up to its
        null terminator.

        Params:
            str = C compatible input string (pointer to the first character of
                the null terminated string)

        Returns:
            D compatible (non-null terminated) string

    ***************************************************************************/

    public static Inout!(Wchar)[] toDString ( Inout!(Wchar)* str )
    {
        return str ? str[0 .. wcslen(str)] : null;
    }
}

version ( UnitTest )
{
    import ocean.core.Test;
}

unittest
{
    mstring str;

    str = "".dup;
    test!("!is")(StringC.toCString(str), null);
    test!("==")(str, "\0");

    str = "Already null-terminated\0".dup;
    StringC.toCString(str);
    test!("==")(str, "Already null-terminated\0");

    str = "Regular D string".dup;
    StringC.toCString(str);
    test!("==")(str, "Regular D string\0");

    test!("==")(StringC.toDString(cast(char *)null), "");

    str = "Hello\0".dup;
    test!("==")(StringC.toDString(str.ptr), "Hello");

    // String literals are null terminated
    istring r1 = StringC.toDString("Hello".ptr);
    test!("==")(r1, "Hello");
    Const!(char)* const_empty = "".ptr;
    assert(const_empty !is null);
    cstring r2 = StringC.toDString(const_empty);
    test!("is")(const_empty, r2.ptr);

    Buffer!(char) buff;
    buff = "Regular D string".dup;
    StringC.toCString(buff);
    test!("==")(buff[], "Regular D string\0");
}<|MERGE_RESOLUTION|>--- conflicted
+++ resolved
@@ -88,16 +88,7 @@
 
     public static char* toCString ( ref mstring str )
     {
-<<<<<<< HEAD
         return typeof(this).toCString(*(cast(Buffer!(char)*)&str));
-=======
-        if (!str.length || !!str[$ - 1])
-        {
-            str ~= StringC.Term;
-        }
-
-        return str.ptr;
->>>>>>> 159f2c78
     }
 
     /***************************************************************************
@@ -141,7 +132,7 @@
 
     public static char* toCString ( ref Buffer!(char) str )
     {
-        if (str.length && !!*str[str.length - 1])
+        if (!str.length || !!*str[str.length - 1])
         {
             str.length = str.length + 1;
             str[str.length - 1] = StringC.Term;
