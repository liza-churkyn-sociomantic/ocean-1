/*******************************************************************************

    Application class that provides the standard features needed by applications
    that run as a daemon:
        * Command line parsing
        * Version support
        * Reading of config file
        * Auto-configuration of loggers
        * Periodic stats logging
        * Re-opening of log files upon receipt of SIGHUP (intended to be used
          in conjunction with logrotate)

    Usage example:
        See DaemonApp class' documented unittest

    A note on epoll:

    The daemon app does not currently interact with epoll in any way (either
    registering clients or starting the event loop). This is a deliberate
    choice, in order to leave the epoll handling up to the user, without
    enforcing any required sequence of events. (This may come in the future.)

    However, some extensions (namely, the SignalExt and TimerExt) require an
    epoll instance for their internal event handling. For this reason, an epoll
    instance must be passed to the DaemonApp. To do so, pass an epoll instance
    to the startEventHandling method.

    Copyright:
        Copyright (c) 2009-2016 Sociomantic Labs GmbH.
        All rights reserved.

    License:
        Boost Software License Version 1.0. See LICENSE_BOOST.txt for details.
        Alternatively, this file may be distributed under the terms of the Tango
        3-Clause BSD License (see LICENSE_BSD.txt for details).

*******************************************************************************/

module ocean.util.app.DaemonApp;

import ocean.util.app.Application : Application;
import ocean.util.app.ext.model.IArgumentsExtExtension;
import ocean.util.app.ext.model.IConfigExtExtension;
import ocean.util.app.ext.model.ILogExtExtension;
import ocean.util.app.ext.model.ISignalExtExtension;

import ocean.transition;

/// ditto
public abstract class DaemonApp : Application,
        IArgumentsExtExtension, IConfigExtExtension, ILogExtExtension,
        ISignalExtExtension
{
<<<<<<< HEAD
    static import ocean.text.Arguments;
    public alias ocean.text.Arguments.Arguments Arguments;
    static import ocean.util.config.ConfigParser;
    public alias ocean.util.config.ConfigParser.ConfigParser ConfigParser;

    import ocean.util.log.Stats;
    import ocean.io.select.EpollSelectDispatcher;
    import ocean.task.Scheduler;
=======
    import ocean.io.select.EpollSelectDispatcher;
>>>>>>> 2eb7107f
    import ocean.sys.Stats;
    import ocean.task.Scheduler;
    import ocean.text.Arguments : Arguments;
    import ocean.util.app.ext.ArgumentsExt;
    import ocean.util.app.ext.ConfigExt;
    import ocean.util.app.ext.VersionArgsExt;
    protected import ocean.util.app.ext.VersionInfo : VersionInfo;
    import ocean.util.app.ext.LogExt;
    import ocean.util.app.ext.StatsExt;
    import ocean.util.app.ext.TimerExt;
    import ocean.util.app.ext.SignalExt;
    import ocean.util.app.ext.ReopenableFilesExt;
    import ocean.util.app.ext.PidLockExt;
    import ocean.util.app.ext.UnixSocketExt;
    import ocean.util.app.ExitException;
    import ocean.util.config.ConfigParser : ConfigParser;
    import ocean.util.log.Log;
    import ocean.util.log.Stats;


    /***************************************************************************

        Command line arguments used by the application.

    ***************************************************************************/

    public Arguments args;

    /***************************************************************************

        Command line arguments extension used by the application.

    ***************************************************************************/

    public ArgumentsExt args_ext;

    /***************************************************************************

        Configuration parser to use to parse the configuration files.

    ***************************************************************************/

    public ConfigParser config;

    /***************************************************************************

        Configuration parsing extension instance.

    ***************************************************************************/

    public ConfigExt config_ext;

    /***************************************************************************

        Logging extension instance.

    ***************************************************************************/

    public LogExt log_ext;

    /***************************************************************************

        Version information.

    ***************************************************************************/

    public VersionInfo ver;

    /***************************************************************************

        Version information extension.

    ***************************************************************************/

    public VersionArgsExt ver_ext;

    /***************************************************************************

        Stats log extension -- TODO auto configured or what? Why public?
        getter for StatsLog instance?

    ***************************************************************************/

    public StatsExt stats_ext;

    /***************************************************************************

        Timer handler extension.

    ***************************************************************************/

    public TimerExt timer_ext;

    /***************************************************************************

        Signal handler extension. Directs registered signals to the onSignal()
        method.

    ***************************************************************************/

    public SignalExt signal_ext;

    /***************************************************************************

        Reopenable files extension. Hooks into the stats, log, and signal
        extentions, and automatically reopens logfiles upon receipt of the
        SIGHUP signal (presumably sent from logrotate).

    ***************************************************************************/

    public ReopenableFilesExt reopenable_files_ext;

    /***************************************************************************

        PidLock extension. Tries to create and lock the pid lock file (if
        specified in the config), ensuring that only one application instance
        per pidlock may exist.

    ***************************************************************************/

    public PidLockExt pidlock_ext;

    /***************************************************************************

        Unix socket extension to register commands for the application to
        respond to.

    ***************************************************************************/

    public UnixSocketExt unix_socket_ext;

    /***************************************************************************

        Cpu and memory collector instance.

    ***************************************************************************/

    private CpuMemoryStats system_stats;

    /***************************************************************************

        Epoll instance used internally.

    ***************************************************************************/

    private EpollSelectDispatcher epoll;

    /***************************************************************************

        Struct containing optional constructor arguments. There are enough of
        these that handling them as default arguments to the ctor is cumbersome.

    ***************************************************************************/

    public static struct OptionalSettings
    {
        import core.sys.posix.signal : SIGHUP;

        /***********************************************************************

            How the program is supposed to be invoked.

        ***********************************************************************/

        istring usage = null;

        /***********************************************************************

            Long description of what the program does and how to use it.

        ***********************************************************************/

        istring help = null;

        /***********************************************************************

            Default configuration files to parse.

        ***********************************************************************/

        istring[] default_configs = [ "etc/config.ini" ];

        /***********************************************************************

            If true, configuration files will be parsed in a more relaxed way.

        ***********************************************************************/

        bool loose_config_parsing = false;

        /***********************************************************************

            Configuration parser to use (if null, a new instance is created).

        ***********************************************************************/

        ConfigParser config = null;

        /***********************************************************************

            If true, any loggers which are configured to output to the console
            (see ocean.util.log.Config) will use the InsertConsole appender,
            rather than the AppendConsole appender. This is required by apps
            which use ocean.io.console.AppStatus.

        ***********************************************************************/

        bool use_insert_appender = false;

        /***********************************************************************

            Set of signals to handle.

        ***********************************************************************/

        int[] signals;

        /***********************************************************************

            Signal to trigger reopening of files which are registered with the
            ReopenableFilesExt. (Typically used for log rotation.)

        ***********************************************************************/

        int reopen_signal = SIGHUP;

        /***********************************************************************

            Set of signals to ignore. Delivery of the signals specified in this
            set will have no effect on the application -- they are not passed
            to the default signal handler.

        ***********************************************************************/

        int[] ignore_signals;
    }

    /***************************************************************************

        This constructor only sets up the internal state of the class, but does
        not call any extension or user code.

        Note: when calling this constructor, which does not accept an epoll
        instance, you must pass the epoll instance to startEventHandling
        instead.

        Params:
            name = Name of the application (to show in the help message)
            desc = Short description of what the program does (should be
                         one line only, preferably less than 80 characters)
            ver = application's version information
            settings = optional settings (see OptionalSettings, above)

    ***************************************************************************/

    public this ( istring name, istring desc,
        VersionInfo ver, OptionalSettings settings = OptionalSettings.init )
    {
        super(name, desc);

        // Create and register arguments extension
        this.args_ext = new ArgumentsExt(name, desc, settings.usage,
            settings.help);
        this.args = this.args_ext.args;
        this.args_ext.registerExtension(this);
        this.registerExtension(this.args_ext);

        // Create and register config extension
        if ( settings.config is null )
            settings.config = new ConfigParser;
        this.config_ext = new ConfigExt(settings.loose_config_parsing,
            settings.default_configs, settings.config);
        this.config = this.config_ext.config;
        this.config_ext.registerExtension(this);
        this.registerExtension(this.config_ext);
        this.args_ext.registerExtension(this.config_ext);

        // Create and register log extension
        this.log_ext = new LogExt(settings.use_insert_appender);
        this.config_ext.registerExtension(this.log_ext);

        // Create and register version extension
        this.ver_ext = new VersionArgsExt(ver);
        this.ver = this.ver_ext.ver;
        this.args_ext.registerExtension(this.ver_ext);
        this.log_ext.registerExtension(this.ver_ext);
        this.registerExtension(this.ver_ext);

        // Create and register stats extension
        this.stats_ext = new StatsExt;
        this.config_ext.registerExtension(this.stats_ext);

        // Create and register signal extension
        this.signal_ext = new SignalExt(settings.signals,
                settings.ignore_signals);
        this.signal_ext.registerExtension(this);
        this.registerExtension(this.signal_ext);

        // Create and register repoenable files extension
        this.reopenable_files_ext = new ReopenableFilesExt(this.signal_ext,
            settings.reopen_signal);
        this.registerExtension(this.reopenable_files_ext);

        this.pidlock_ext = new PidLockExt();
        this.config_ext.registerExtension(this.pidlock_ext);
        this.registerExtension(this.pidlock_ext);

        this.unix_socket_ext = new UnixSocketExt();
        this.config_ext.registerExtension(this.unix_socket_ext);
        this.registerExtension(this.unix_socket_ext);

        this.system_stats = new CpuMemoryStats();
    }

    /***************************************************************************

        This method must be called in order for signal and timer event handling
        to start being processed. As it registers clients (the stats timer and
        signal handler) with epoll which will always reregister themselves after
        firing, you should call this method when you are about to start your
        application's main event loop.

        Note that, as this method constructs the timer extension, it may only be
        used once this method has been called.

        Params:
            epoll = the epoll instance to use for event handling. If null is
                passed, then the epoll-accepting-ctor must have been called. If
                non-null is passed, then the other ctor must have been called.

    ***************************************************************************/

    public void startEventHandling ( EpollSelectDispatcher epoll )
    {
        assert(epoll !is null);
        assert(this.epoll is null,
            "Either pass epoll to the ctor or startEventHandling, not both");
        assert(this.timer_ext is null);

        this.epoll = epoll;

        // Create and register timer extension
        this.timer_ext = new TimerExt(this.epoll);
        this.registerExtension(this.timer_ext);

        // Register stats timer with epoll
        this.timer_ext.register(&this.statsTimer, this.stats_ext.config.interval);

        // Register signal event handler with epoll
        this.epoll.register(this.signal_ext.selectClient());

        /// Initialize the unix socket with epoll.
        this.unix_socket_ext.initializeSocket(this.epoll);
    }

    /***************************************************************************

        Run implementation that forwards to the abstract
        run(Arguments, ConfigParser).

        Params:
            args = raw command line arguments

        Returns:
            status code to return to the OS

    ***************************************************************************/

    override protected int run ( istring[] args )
    {
        return this.run(this.args, this.config);
    }

    /***************************************************************************

        This method must be implemented by subclasses to do the actual
        application work.

        Params:
            args = parsed command line arguments
            config = parser instance with the parsed configuration

        Returns:
            status code to return to the OS

    ***************************************************************************/

    abstract protected int run ( Arguments args, ConfigParser config );

    /***************************************************************************

        Exit cleanly from the application, passing the specified return code to
        the OS and optionally printing the specified message to the console.

        Calling exit() will properly unwind the stack and all the destructors
        will be called. The method should be used only from the main application
        thread, though, as it throws an ExitException which may not be handled
        properly in other contexts.

        Params:
            status = status code to return to the OS
            msg = optional message to show just before exiting

    ***************************************************************************/

    override public void exit ( int status, istring msg = null )
    {
        this.exit(status, msg, null);
    }

    /***************************************************************************

        Exit cleanly from the application, passing the specified return code to
        the OS and optionally printing the specified message to the console and
        the specified logger (if one is provided).

        Params:
            status = status code to return to the OS
            msg = optional message to show just before exiting
            logger = logger to use to log the message

    ***************************************************************************/

    public void exit ( int status, istring msg, Logger logger )
    {
        if (logger !is null)
        {
            logger.fatal(msg);
        }
        throw new ExitException(status, msg);
    }

    /***************************************************************************

        Called by the timer extension when the stats period fires. Calls
        onStatsTimer() and returns true to keep the timer registered.

        Returns:
            true to re-register timer

    ***************************************************************************/

    private bool statsTimer ( )
    {
        this.onStatsTimer();
        return true;
    }

    /***************************************************************************

        Collects CPU and memory stats and reports it to stats log. Should be
        called periodically (inside onStatsTimer).

    ***************************************************************************/

    protected void reportSystemStats ( )
    {
        this.stats_ext.stats_log.add(this.system_stats.log());
    }

    /***************************************************************************

        Called by the timer extension when the stats period fires. By default
        does nothing, but should be overridden to write the required stats.

    ***************************************************************************/

    protected void onStatsTimer ( )
    {
    }

    /***************************************************************************

        ISignalExtExtension methods dummy implementation.

        This method is implemented with an "empty" implementation to ease
        deriving from this class.

        See ISignalExtExtension documentation for more information on how to
        override this method.

    ***************************************************************************/

    override public void onSignal ( int signum )
    {
        // Dummy implementation of the interface
    }

    /***************************************************************************

        IArgumentsExtExtension methods dummy implementation.

        These methods are implemented with an "empty" implementation to ease
        deriving from this class.

        See IArgumentsExtExtension documentation for more information on how to
        override these methods.

    ***************************************************************************/

    override public void setupArgs ( IApplication app, Arguments args )
    {
        // Dummy implementation of the interface
    }

    /// ditto
    override public void preValidateArgs ( IApplication app, Arguments args )
    {
        // Dummy implementation of the interface
    }

    /// ditto
    override public cstring validateArgs ( IApplication app, Arguments args )
    {
        // Dummy implementation of the interface
        return null;
    }

    /// ditto
    override public void processArgs ( IApplication app, Arguments args )
    {
        // Dummy implementation of the interface
    }

    /***************************************************************************

        IConfigExtExtension methods dummy implementation.

        These methods are implemented with an "empty" implementation to ease
        deriving from this class.

        See IConfigExtExtension documentation for more information on how to
        override these methods.

    ***************************************************************************/

    override public void preParseConfig ( IApplication app, ConfigParser config )
    {
        // Dummy implementation of the interface
    }

    /// ditto
    override public istring[] filterConfigFiles ( IApplication app,
                                                  ConfigParser config,
                                                  istring[] files )
    {
        return files;
    }

    /// ditto
    override public void processConfig ( IApplication app, ConfigParser config )
    {
        // Dummy implementation of the interface
    }

    /***************************************************************************

        ILogExtExtension methods dummy implementation.

        These methods are implemented with an "empty" implementation to ease
        deriving from this class.

        See IConfigExtExtension documentation for more information on how to
        override these methods.

    ***************************************************************************/

    override public void preConfigureLoggers ( IApplication app,
            ConfigParser config, bool loose_config_parsing,
            bool use_insert_appender )
    {
        // Dummy implementation of the interface
    }

    /// ditto
    override public void postConfigureLoggers ( IApplication app,
            ConfigParser config, bool loose_config_parsing,
            bool use_insert_appender )
    {
        // Dummy implementation of the interface
    }
}

///
unittest
{
    /***************************************************************************

        Example daemon application class.

    ***************************************************************************/

    class MyApp : DaemonApp
    {
        import core.sys.posix.signal: SIGINT, SIGTERM;

        import ocean.io.select.EpollSelectDispatcher;

        this ( )
        {

            // The name of your app and a short description of what it does.
            istring name = "my_app";
            istring desc = "Dummy app for unittest.";

            // The version info for your app. Normally you get this by importing
            // Version and passing the AA which contains the version info
            // (called versionInfo) to DaemonApp's constructor.
            auto ver = VersionInfo.init;

            // You may also pass an instance of OptionalSettings to DaemonApp's
            // constructor, to specify non-mandatory options. In this example,
            // we specify the help text and some signals that we want to handle.
            DaemonApp.OptionalSettings settings;
            settings.help = "Actually, this program does nothing. Sorry!";
            settings.signals = [SIGINT, SIGTERM];

            // Call the super class' ctor.
            super(name, desc, ver, settings);
        }

        // Called after arguments and config file parsing.
        override protected int run ( Arguments args, ConfigParser config )
        {
            // In order for signal and timer handling to be processed, you must
            // call this method. This registers one or more clients with epoll.
            this.startEventHandling(new EpollSelectDispatcher);

            // Application main logic. Usually you would call the epoll event
            // loop here.

            return 0; // return code to OS
        }

        // Handle those signals we were interested in
        override public void onSignal ( int signal )
        {
            switch ( signal )
            {
                case SIGINT:
                case SIGTERM:
                    // Termination logic.
                    break;
                default:
            }
        }

        // Handle stats output.
        override protected void onStatsTimer ( )
        {
            this.reportSystemStats();
            struct Treasure
            {
                int copper, silver, gold;
            }
            Treasure loot;
            this.stats_ext.stats_log.add(loot);
            this.stats_ext.stats_log.flush();
        }
    }

    /***************************************************************************

        Your application's main() function should look something like this.
        (This function is not called here as we don't want to actually run the
        application in this unittest -- it will fail due to the lack of properly
        configured etc/ and log/ directories.)

    ***************************************************************************/

    int main ( istring[] cl_args )
    {
        // Instantiate an instance of your app class.
        auto my_app = new MyApp;

        // Pass the raw command line arguments to its main function.
        auto ret = my_app.main(cl_args);

        // Return ret to the OS.
        return ret;
    }
}<|MERGE_RESOLUTION|>--- conflicted
+++ resolved
@@ -51,7 +51,6 @@
         IArgumentsExtExtension, IConfigExtExtension, ILogExtExtension,
         ISignalExtExtension
 {
-<<<<<<< HEAD
     static import ocean.text.Arguments;
     public alias ocean.text.Arguments.Arguments Arguments;
     static import ocean.util.config.ConfigParser;
@@ -60,9 +59,7 @@
     import ocean.util.log.Stats;
     import ocean.io.select.EpollSelectDispatcher;
     import ocean.task.Scheduler;
-=======
-    import ocean.io.select.EpollSelectDispatcher;
->>>>>>> 2eb7107f
+
     import ocean.sys.Stats;
     import ocean.task.Scheduler;
     import ocean.text.Arguments : Arguments;
