/*******************************************************************************

    Application extension to log or output the version information.

    Copyright:
        Copyright (c) 2009-2016 Sociomantic Labs GmbH.
        All rights reserved.

    License:
        Boost Software License Version 1.0. See LICENSE_BOOST.txt for details.
        Alternatively, this file may be distributed under the terms of the Tango
        3-Clause BSD License (see LICENSE_BSD.txt for details).

*******************************************************************************/

module ocean.util.app.ext.VersionArgsExt;




public import ocean.util.app.ext.VersionInfo;

import ocean.util.app.model.IApplicationExtension;
import ocean.util.app.ext.model.IArgumentsExtExtension;
import ocean.util.app.ext.model.ILogExtExtension;
import ocean.util.app.ext.LogExt;
import ocean.util.app.ext.ConfigExt;
import ocean.util.app.Application;

import ocean.text.Arguments;
import ocean.text.Util;
import ocean.util.config.ConfigParser;
import ocean.io.Stdout;
import ocean.core.Array: startsWith, map;

import ocean.transition;
import ocean.util.log.Logger;
import ocean.util.log.AppendFile;
import ocean.util.log.LayoutDate;
import ocean.core.array.Mutation /* : moveToEnd, sort */;



/*******************************************************************************

    Application extension to log or output the version information.

    This extension is an ArgumentsExt and a LogExt extension, being optional for
    both (but makes no sense unless it's registered at least as one of them).

    If it's registered as an ArgumentsExt, it adds the option --version to print
    the version information and exit. (Note that the actual handling of the
    --version command line option is performed by ArgumentsExt.)

    If it's registered as a LogExt, it will log the version information using
    the logger with the name of this module.

*******************************************************************************/

class VersionArgsExt : IApplicationExtension, IArgumentsExtExtension,
        ILogExtExtension
{

    /***************************************************************************

        Version information.

    ***************************************************************************/

    public VersionInfo ver;


    /***************************************************************************

        True if a default logger for the version should be added.

    ***************************************************************************/

    public bool default_logging;


    /***************************************************************************

        Default name of the file to log when using the default logger.

    ***************************************************************************/

    public istring default_file;


    /***************************************************************************

        Logger to use to log the version information.

    ***************************************************************************/

    public Logger ver_log;


    /***************************************************************************

        Constructor.

        Params:
            ver = version information.
            default_logging = true if a default logger for the version should be
                              added
            default_file = default name of the file to log when using the
                           default logger

    ***************************************************************************/

    this ( VersionInfo ver, bool default_logging = true,
            istring default_file = "log/version.log" )
    {
        this.ver = ver;
        this.default_logging = default_logging;
        this.default_file = default_file;
        this.ver_log = Log.lookup("ocean.util.app.ext.VersionArgsExt");
    }

    /***************************************************************************

        Get the program's name and basic version information as a string.

        Params:
            app_name = program's name
            ver = description of the application's version / revision

        Returns:
            String with the version information

    ***************************************************************************/

    protected istring getVersionString ( istring app_name, VersionInfo ver )
    {
        auto v = "version" in ver;
        if (v !is null)
            return app_name ~ " version " ~ *v;
        else
            return app_name ~ " unkown version";
    }

    /***************************************************************************

        Get the program's name and extended build information as a string.

        Params:
            app_name = program's name
            ver = description of the application's version / revision
            single_line = if set to `true`, puts key-value pairs on the same
                line

        Returns:
            String with the version information

    ***************************************************************************/

    protected istring getBuildInfoString ( istring app_name, VersionInfo ver,
        bool single_line = false )
    {
<<<<<<< HEAD
        istring s  = this.getVersionString(app_name, ver);
=======
        // Make a copy, so we can pop the elements we already used
        VersionInfo ver_copy;
        foreach (k, v; ver)
            ver_copy[k] = v;

        scope pop = (istring key)
        {
            auto v = key in ver_copy;
            scope (exit) ver_copy.remove(key);
            return v is null ? "<unknown>" : *v;
        };
>>>>>>> 8c57c7e9

        istring separator;
        if (single_line)
            separator = ", ";
        else
            separator = "\n";

        if (ver.length)
        {
            auto sorted_names = ver.keys;
            sorted_names.length = moveToEnd(sorted_names, "version");
            sorted_names.sort();
<<<<<<< HEAD
            s ~= separator;
            s ~= sorted_names
                .map((istring n) { return n ~ "=" ~ ver[n]; })
                .join(separator);
=======

            scope formatter = (istring n)
            {
                return n ~ "='" ~ ver_copy[n] ~ "'";
            };

            s ~= " [" ~
                    sorted_names
                        .map(formatter)
                        .join(", ") ~
                "]";
>>>>>>> 8c57c7e9
        }

        return s;
    }

    /***************************************************************************

      Extension order. This extension uses 100_000 because it should be
        called very late.

        Returns:
            the extension order

    ***************************************************************************/

    public override int order ( )
    {
        return 100_000;
    }


    /***************************************************************************

        Adds the command line option --version.

        Params:
            app = the application instance
            args = command-line arguments instance

    ***************************************************************************/

    public override void setupArgs ( IApplication app, Arguments args )
    {
        args("version").params(0)
            .help("show version information and exit");
        args("build-info").params(0)
            .help("show detailed build information and exit");
    }


    /***************************************************************************

        Checks whether the --version flag is present and, if it is, prints the
        app version and exits without further arguments validation.

        Params:
            app = application instance
            args = command line arguments instance

    ***************************************************************************/

    public override void preValidateArgs ( IApplication app, Arguments args )
    {
        istring output;

        if (args.exists("build-info"))
            output = this.getBuildInfoString(app.name, this.ver);
        else if (args.exists("version"))
            output = this.getVersionString(app.name, this.ver);

        if (output.length)
        {
            version ( UnitTest ) { } // suppress console output in unittests
            else
                Stdout.formatln("{}", output);
            app.exit(0);
        }
    }

    /***************************************************************************

        Add the default logger if default_logging is true.

        If the configuration variable is present, it will override the current
        default_logging value. If the value does not exist in the config file,
        the value set in the ctor will be used.

        Note that the logger is explicitly set to output all levels, to avoid
        the situation where the root logger is configured to not output level
        'info'.

        Params:
            app = the application instance
            config = the configuration instance
            loose_config_parsing = if true, configuration files will be parsed
                                   in a more relaxed way
            use_insert_appender = true if the InsertConsole appender should be
                                  used (needed when using the AppStatus module)

    ***************************************************************************/

    public override void postConfigureLoggers ( IApplication app, ConfigParser config,
            bool loose_config_parsing, bool use_insert_appender )
    {
        this.ver_log.level = this.ver_log.Level.Info;

        this.default_logging = config.get("VERSION", "default_version_log",
                this.default_logging);

        if (this.default_logging)
        {
            this.ver_log.add(new AppendFile(this.default_file, new LayoutDate));
        }
    }


    /***************************************************************************

        Print the version information to the log if the ConfigExt and LogExt are
        present.

        Params:
            app = the application instance
            args = command-line arguments

    ***************************************************************************/

    public override void preRun ( IApplication app, istring[] args )
    {
        auto conf_ext = (cast(Application)app).getExtension!(ConfigExt)();
        if (conf_ext is null)
        {
            return;
        }

        auto log_ext = conf_ext.getExtension!(LogExt)();
        if (log_ext is null)
        {
            return;
        }

        this.ver_log.info(getBuildInfoString(app.name, this.ver, true));
    }


    /***************************************************************************

        Unused IApplicationExtension methods.

        We just need to provide an "empty" implementation to satisfy the
        interface.

    ***************************************************************************/

    public override void postRun ( IApplication app, istring[] args, int status )
    {
        // Unused
    }

    public override void atExit ( IApplication app, istring[] args, int status,
                         ExitException exception )
    {
        // Unused
    }

    public override ExitException onExitException ( IApplication app,
                                           istring[] args,
                                           ExitException exception )
    {
        // Unused
        return exception;
    }


    /***************************************************************************

        Unused IArgumentsExtension methods.

        We just need to provide an "empty" implementation to satisfy the
        interface.

        Params:
            app = the application instance
            args = command-line arguments instance

    ***************************************************************************/

    public override cstring validateArgs ( IApplication app, Arguments args )
    {
        // Unused
        return null;
    }

    public override void processArgs ( IApplication app, Arguments args )
    {
        // Unused
    }


    /***************************************************************************

        Unused ILogExtExtension methods.

        We just need to provide an "empty" implementation to satisfy the
        interface.

        Params:
            app = the application instance
            config = the configuration instance
            loose_config_parsing = if true, configuration files will be parsed
                                   in a more relaxed way
            use_insert_appender = true if the InsertConsole appender should be
                                  used (needed when using the AppStatus module)

    ***************************************************************************/

    public override void preConfigureLoggers ( IApplication app, ConfigParser config,
            bool loose_config_parsing, bool use_insert_appender )
    {
        // Unused
    }

}

version ( UnitTest )
{
    import ocean.core.Test;
    import ocean.util.app.ext.ArgumentsExt;
}

/*******************************************************************************

    Test that --version succeeds when there are unprovided required arguments.

*******************************************************************************/

unittest
{
    class MyApp : Application, IArgumentsExtExtension
    {
        this ( )
        {
            super("test_app", "desc");

            auto args_ext = new ArgumentsExt("test", "just a test");
            args_ext.registerExtension(this);
            this.registerExtension(args_ext);

            auto ver_ext = new VersionArgsExt(VersionInfo.init);
            args_ext.registerExtension(ver_ext);
            this.registerExtension(ver_ext);
        }

        override protected int run ( istring[] ) { return 10; }

        override public void setupArgs ( IApplication, Arguments args )
        {
            args("important").params(1).required;
        }

        override public void preValidateArgs ( IApplication, Arguments ) { }

        override public cstring validateArgs ( IApplication, Arguments )
            { return null; }

        override public void processArgs ( IApplication, Arguments ) { }

        // ArgumentsExt.preRun() calls exit(2) if the args parsing fails,
        // VersionArgsExt.displayVersion() should call exit(0) before that
        // happens.
        override public void exit ( int status, istring msg = null )
        {
            test!("==")(status, 0);

            super.exit(status, msg);
        }
    }

    auto app = new MyApp;
    app.main(["app_name", "--version"]);
}

/*******************************************************************************

    Test the built version string

*******************************************************************************/

unittest
{
    VersionInfo info;
    info["version"] = "v1.0";
    info["build_author"] = "me";
    info["build_date"] = "today";
    info["compiler"] = "dmd3";
    info["lib_awesome"] = "v10.0";
    info["lib_sucks"] = "v0.5";
    info["extra"] = "useful";
    info["more"] = "info";
    auto v = new VersionArgsExt(info);
    test!("==")(
        v.getVersionString("test", info),
        "test version v1.0"
    );
    test!("==")(
        v.getBuildInfoString("test", info),
        "test version v1.0
build_author=me
build_date=today
compiler=dmd3
extra=useful
lib_awesome=v10.0
lib_sucks=v0.5
more=info"
    );
    test!("==")(
        v.getBuildInfoString("test", info, true),
        "test version v1.0, " ~
            "build_author=me, build_date=today, compiler=dmd3, extra=useful, " ~
            "lib_awesome=v10.0, lib_sucks=v0.5, more=info"
    );
}<|MERGE_RESOLUTION|>--- conflicted
+++ resolved
@@ -159,21 +159,7 @@
     protected istring getBuildInfoString ( istring app_name, VersionInfo ver,
         bool single_line = false )
     {
-<<<<<<< HEAD
         istring s  = this.getVersionString(app_name, ver);
-=======
-        // Make a copy, so we can pop the elements we already used
-        VersionInfo ver_copy;
-        foreach (k, v; ver)
-            ver_copy[k] = v;
-
-        scope pop = (istring key)
-        {
-            auto v = key in ver_copy;
-            scope (exit) ver_copy.remove(key);
-            return v is null ? "<unknown>" : *v;
-        };
->>>>>>> 8c57c7e9
 
         istring separator;
         if (single_line)
@@ -186,24 +172,16 @@
             auto sorted_names = ver.keys;
             sorted_names.length = moveToEnd(sorted_names, "version");
             sorted_names.sort();
-<<<<<<< HEAD
+
+            scope formatter = (istring n)
+            {
+                return n ~ "=" ~ ver[n];
+            };
+
             s ~= separator;
             s ~= sorted_names
-                .map((istring n) { return n ~ "=" ~ ver[n]; })
+                .map(formatter)
                 .join(separator);
-=======
-
-            scope formatter = (istring n)
-            {
-                return n ~ "='" ~ ver_copy[n] ~ "'";
-            };
-
-            s ~= " [" ~
-                    sorted_names
-                        .map(formatter)
-                        .join(", ") ~
-                "]";
->>>>>>> 8c57c7e9
         }
 
         return s;
