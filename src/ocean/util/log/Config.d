--- conflicted
+++ resolved
@@ -345,63 +345,6 @@
 *******************************************************************************/
 
 public void configureOldLoggers (
-    ClassIterator!(Config, ConfigParser) config, MetaConfig m_config,
-    Appender delegate ( istring file, Layout layout ) file_appender,
-    bool use_insert_appender = false)
-{
-    // DMD1 cannot infer the common type between both return, we have to work
-    // around it...
-    static Appender console_appender_fn (bool insert_appender, Layout l)
-    {
-        if (insert_appender)
-            return new InsertConsole(l);
-        else
-            return new AppendStderrStdout(ILogger.Level.Warn, l);
-    }
-
-    // The type needs to be spelt out loud because DMD2 is clever enough
-    // to see it's a function and not a delegate, but not clever enough
-    // to understand we want a delegate in the end...
-    scope OldLog.Logger delegate(cstring) lookup
-                     = (cstring n) { return !n.length ? OldLog.Log.root : OldLog.Log.lookup(n); };
-    scope Appender delegate(Layout) appender_dg = (Layout l)
-                       { return console_appender_fn(use_insert_appender, l); };
-
-<<<<<<< HEAD
-    configureLoggers!(OldLog.Logger, ConfigParser, LayoutDate, LayoutSimple)
-        (config, m_config, lookup, file_appender, appender_dg);
-=======
-    scope Layout delegate(cstring) makeLayout
-        = (cstring v) { return newLayout(v); };
-
-    configureLoggers!(Logger, Source, FileLayout, ConsoleLayout)
-        (config, m_config,
-         (cstring n) { return !n.length ? Log.root : Log.lookup(n); },
-         file_appender,
-         (Layout l) { return console_appender_fn(use_insert_appender, l); },
-         makeLayout);
->>>>>>> 27c04411
-}
-
-
-/*******************************************************************************
-
-    Sets up logging configuration for `ocean.util.log.Logger`
-
-    Calls the provided `file_appender` delegate once per log being configured and
-    passes the returned appender to the log's add() method.
-
-    Params:
-        config   = an instance of an class iterator for Config
-        m_config = an instance of the MetaConfig class
-        file_appender = delegate which returns appender instances to write to
-                        a file
-        use_insert_appender = true if the InsertConsole appender should be used
-                              (needed when using the AppStatus module)
-
-*******************************************************************************/
-
-public void configureNewLoggers (
     ClassIterator!(Config, ConfigParser) config, MetaConfig m_config,
     Appender delegate ( istring file, Layout layout ) file_appender,
     bool use_insert_appender = false)
@@ -452,18 +395,13 @@
     // The type needs to be spelt out loud because DMD2 is clever enough
     // to see it's a function and not a delegate, but not clever enough
     // to understand we want a delegate in the end...
-    scope NewLog.Logger delegate(cstring) lookup
-                     = (cstring n) { return !n.length ? NewLog.Log.root : NewLog.Log.lookup(n); };
+    scope OldLog.Logger delegate(cstring) lookup
+                     = (cstring n) { return !n.length ? OldLog.Log.root : OldLog.Log.lookup(n); };
     scope Appender delegate(Layout) appender_dg = (Layout l)
                        { return console_appender_fn(use_insert_appender, l); };
 
-<<<<<<< HEAD
-    configureLoggers!(NewLog.Logger, ConfigParser, LayoutDate, LayoutSimple)
-        (config, m_config, lookup, file_appender, appender_dg);
-=======
-    configureLoggers!(Logger, ConfigParser, LayoutDate, LayoutSimple)
+    configureLoggers!(OldLog.Logger, ConfigParser, LayoutDate, LayoutSimple)
         (config, m_config, lookup, file_appender, appender_dg, makeLayout);
->>>>>>> 27c04411
 }
 
 
@@ -492,6 +430,55 @@
             file_appender, &makeLayout, use_insert_appender);
     }
 }
+
+
+/*******************************************************************************
+
+    Sets up logging configuration for `ocean.util.log.Logger`
+
+    Calls the provided `file_appender` delegate once per log being configured and
+    passes the returned appender to the log's add() method.
+
+    Params:
+        config   = an instance of an class iterator for Config
+        m_config = an instance of the MetaConfig class
+        file_appender = delegate which returns appender instances to write to
+                        a file
+        use_insert_appender = true if the InsertConsole appender should be used
+                              (needed when using the AppStatus module)
+
+*******************************************************************************/
+
+public void configureNewLoggers (
+    ClassIterator!(Config, ConfigParser) config, MetaConfig m_config,
+    Appender delegate ( istring file, Layout layout ) file_appender,
+    bool use_insert_appender = false)
+{
+    // DMD1 cannot infer the common type between both return, we have to work
+    // around it...
+    static Appender console_appender_fn (bool insert_appender, Layout layout)
+    {
+        if (insert_appender)
+            return new InsertConsole(layout);
+        else
+            return new AppendStderrStdout(ILogger.Level.Warn, layout);
+    }
+
+    // The type needs to be spelt out loud because DMD2 is clever enough
+    // to see it's a function and not a delegate, but not clever enough
+    // to understand we want a delegate in the end...
+    scope NewLog.Logger delegate(cstring) lookup
+                     = (cstring n) { return !n.length ? NewLog.Log.root : NewLog.Log.lookup(n); };
+    scope Appender delegate(Layout) appender_dg = (Layout l)
+                       { return console_appender_fn(use_insert_appender, l); };
+
+    scope Layout delegate(cstring) makeLayout
+        = (cstring v) { return newLayout(v); };
+
+    configureLoggers!(NewLog.Logger, ConfigParser, LayoutDate, LayoutSimple)
+        (config, m_config, lookup, file_appender, appender_dg, makeLayout);
+}
+
 
 /*******************************************************************************
 
