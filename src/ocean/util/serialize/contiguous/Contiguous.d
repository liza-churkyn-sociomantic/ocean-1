--- conflicted
+++ resolved
@@ -237,7 +237,6 @@
     }
 }
 
-<<<<<<< HEAD
 /*******************************************************************************
 
     Verifies that `slice` only refers to data inside `allowed_range`
@@ -304,10 +303,9 @@
                   M.stringof ~ " " ~ S.tupleof[i].stringof ~
                   " is a or contains an unsupported reference type");
 }
-=======
+
 version (UnitTest)
     import core.stdc.string: memset;
->>>>>>> d65ea4ec
 
 unittest
 {
